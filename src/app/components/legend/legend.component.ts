--- conflicted
+++ resolved
@@ -52,15 +52,10 @@
   constructor(private stateService: ForecastPlotService) { }
 
   ngOnInit(): void {
-<<<<<<< HEAD
+    console.log("INIT LEGEND");
     this.dataContext$ = combineLatest([this.stateService.series$, this.stateService.availableModels$, this.stateService.disabledSeriesNames$])
       .pipe(map(([series, availableModels, disabledSeriesNames]) => {
         const allModelNames = availableModels.map(x => x.name);
-=======
-    console.log("INIT LEGEND");
-    this.dataContext$ = combineLatest([this.stateService.series$, this.stateService.availableModels$, this.stateService.enabledSeriesNames$, this.stateService.allModelNames$])
-      .pipe(map(([series, availableModels, enabledSeriesNames, allModelNames]) => {
->>>>>>> 6980d346
         return {
           plotValue: series.settings.plotValue,
           location: series.settings.location,
@@ -71,9 +66,6 @@
       }));
   }
 
-<<<<<<< HEAD
-  private createForecastLegendItems(forecastModels: ModelInfo[], forecastSeries: SeriesInfo[], disabledSeriesNames: string[]) {
-=======
   ngAfterViewInit(): void {
 
   }
@@ -82,8 +74,7 @@
     this.scrollPostionStore[scrollKey] = scrollTop;
   }
 
-  private createForecastLegendItems(forecastModels: ModelInfo[], forecastSeries: SeriesInfo[], enabledSeriesNames: string[]) {
->>>>>>> 6980d346
+  private createForecastLegendItems(forecastModels: ModelInfo[], forecastSeries: SeriesInfo[], disabledSeriesNames: string[]) {
     return _.chain(forecastModels)
       .orderBy(m => m.name)
       .map(m => {
@@ -135,13 +126,6 @@
     if (item.$type === 'DataSourceLegendItem') {
       item.forecasts.concat(item.shiftedForecasts ? item.shiftedForecasts.forecasts : []).forEach(x => x.enabled = item.enabled);
     }
-<<<<<<< HEAD
-=======
-    if (item.$type === 'ForecastLegendItem' && item.enabled) {
-      const parent = _.find(dsItems, d => d.forecasts.indexOf(item) > -1 || d.shiftedForecasts.forecasts.indexOf(item) > -1);
-      parent.enabled = true;
-    }
->>>>>>> 6980d346
 
     this.stateService.disabledSeriesNames = this._collectDisabledModels(dsItems).map(x => x.name);
   }
